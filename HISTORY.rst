.. :changelog:

History
-------

<<<<<<< HEAD
v0.32 (unreleased)
..................
* **breaking change**: remove ``__getattr__`` and rename ``__values__`` to ``__dict__`` on ``BaseModel``,
  deprecation warning on use ``__values__`` attr, attributes access speed increased up to 14 times, #712 by @MrMrRobat

=======

v0.32 (unreleased)
..................
* add model name to ``ValidationError`` error message, #676 by @dmontagu
>>>>>>> 49178a36

v0.31.1 (2019-07-31)
....................
* fix json generation for ``EnumError``, #697 by @dmontagu
* update numerous dependencies

v0.31 (2019-07-24)
..................
* better support for floating point `multiple_of` values, #652 by @justindujardin
* fix schema generation for ``NewType`` and ``Literal``, #649 by @dmontagu
* fix ``alias_generator`` and field config conflict, #645 by @gmetzker and #658 by @MrMrRobat
* more detailed message for ``EnumError``, #673 by @dmontagu
* add advanced exclude support for ``dict``, ``json`` and ``copy``, #648 by @MrMrRobat
* fix bug in ``GenericModel`` for models with concrete parameterized fields, #672 by @dmontagu
* add documentation for ``Literal`` type, #651 by @dmontagu
* add ``Config.keep_untouched`` for custom descriptors support, #679 by @MrMrRobat
* use ``inspect.cleandoc`` internally to get model description, #657 by @tiangolo
* add ``Color`` to schema generation, by @euri10
* add documentation for Literal type, #651 by @dmontagu

v0.30.1 (2019-07-15)
....................
* fix so nested classes which inherit and change ``__init__`` are correctly processed while still allowing ``self`` as a
  parameter, #644 by @lnaden and @dgasmith

v0.30 (2019-07-07)
..................
* enforce single quotes in code, #612 by @samuelcolvin
* fix infinite recursion with dataclass inheritance and ``__post_init__``, #606 by @Hanaasagi
* fix default values for ``GenericModel``, #610 by @dmontagu
* clarify that self-referencing models require python 3.7+, #616 by @vlcinsky
* fix truncate for types, #611 by @dmontagu
* add ``alias_generator`` support, #622 by @MrMrRobat
* fix unparameterized generic type schema generation, #625 by @dmontagu
* fix schema generation with multiple/circular references to the same model, #621 by @tiangolo and @wongpat
* support custom root types, #628 by @koxudaxi
* support ``self`` as a field name in ``parse_obj``, #632 by @samuelcolvin

v0.29 (2019-06-19)
..................
* support dataclasses.InitVar, #592 by @pfrederiks
* Updated documentation to elucidate the usage of ``Union`` when defining multiple types under an attribute's
  annotation and showcase how the type-order can affect marshalling of provided values, #594 by @somada141
* add ``conlist`` type, #583 by @hmvp
* add support for generics, #595 by @dmontagu

v0.28 (2019-06-06)
..................
* fix support for JSON Schema generation when using models with circular references in Python 3.7, #572 by @tiangolo
* support ``__post_init_post_parse__`` on dataclasses, #567 by @sevaho
* allow dumping dataclasses to JSON, #575 by @samuelcolvin and @DanielOberg
* ORM mode, #562 by @samuelcolvin
* fix ``pydantic.compiled`` on ipython, #573 by @dmontagu and @samuelcolvin
* add ``StrictBool`` type, #579 by @cazgp

v0.27 (2019-05-30)
..................
* **breaking change**  ``_pydantic_post_init`` to execute dataclass' original ``__post_init__`` before
  validation, #560 by @HeavenVolkoff
* fix handling of generic types without specified parameters, #550 by @dmontagu
* **breaking change** (maybe): this is the first release compiled with **cython**, see the docs and please
  submit an issue if you run into problems

v0.27.0a1 (2019-05-26)
......................
* fix JSON Schema for ``list``, ``tuple``, and ``set``, #540 by @tiangolo
* compiling with cython, ``manylinux`` binaries, some other performance improvements, #548 by @samuelcolvin

v0.26 (2019-05-22)
..................
* fix to schema generation for ``IPvAnyAddress``, ``IPvAnyInterface``, ``IPvAnyNetwork`` #498 by @pilosus
* fix variable length tuples support, #495 by @pilosus
* fix return type hint for ``create_model``, #526 by @dmontagu
* **Breaking Change:** fix ``.dict(skip_keys=True)`` skipping values set via alias (this involves changing
  ``validate_model()`` to always returns ``Tuple[Dict[str, Any], Set[str], Optional[ValidationError]]``), #517 by @sommd
* fix to schema generation for ``IPv4Address``, ``IPv6Address``, ``IPv4Interface``,
  ``IPv6Interface``, ``IPv4Network``, ``IPv6Network`` #532 by @euri10
* add ``Color`` type, #504 by @pilosus and @samuelcolvin

v0.25 (2019-05-05)
..................
* Improve documentation on self-referencing models and annotations, #487 by @theenglishway
* fix ``.dict()`` with extra keys, #490 by @JaewonKim
* support ``const`` keyword in ``Schema``, #434 by @Sean1708

v0.24 (2019-04-23)
..................
* fix handling ``ForwardRef`` in sub-types, like ``Union``, #464 by @tiangolo
* fix secret serialization, #465 by @atheuz
* Support custom validators for dataclasses, #454 by @primal100
* fix ``parse_obj`` to cope with dict-like objects, #472 by @samuelcolvin
* fix to schema generation in nested dataclass-based models, #474 by @NoAnyLove
* fix ``json`` for ``Path``, ``FilePath``, and ``DirectoryPath`` objects, #473 by @mikegoodspeed

v0.23 (2019-04-04)
..................
* improve documentation for contributing section, #441 by @pilosus
* improve README.rst to include essential information about the package, #446 by @pilosus
* ``IntEnum`` support, #444 by @potykion
* fix PyObject callable value, #409 by @pilosus
* fix ``black`` deprecation warnings after update, #451 by @pilosus
* fix ``ForwardRef`` collection bug, #450 by @tigerwings
* Support specialized ``ClassVars``, #455 by @tyrylu
* fix JSON serialization for ``ipaddress`` types, #333 by @pilosus
* add ``SecretStr`` and ``SecretBytes`` types, #452 by @atheuz

v0.22 (2019-03-29)
..................
* add ``IPv{4,6,Any}Network`` and ``IPv{4,6,Any}Interface`` types from ``ipaddress`` stdlib, #333 by @pilosus
* add docs for ``datetime`` types, #386 by @pilosus
* fix to schema generation in dataclass-based models, #408 by @pilosus
* fix path in nested models, #437 by @kataev
* add ``Sequence`` support, #304 by @pilosus

v0.21.0 (2019-03-15)
....................
* fix typo in ``NoneIsNotAllowedError`` message, #414 by @YaraslauZhylko
* add ``IPvAnyAddress``, ``IPv4Address`` and ``IPv6Address`` types, #333 by @pilosus

v0.20.1 (2019-02-26)
....................
* fix type hints of ``parse_obj`` and similar methods, #405 by @erosennin
* fix submodel validation, #403 by @samuelcolvin
* correct type hints for ``ValidationError.json``, #406 by @layday

v0.20.0 (2019-02-18)
....................
* fix tests for python 3.8, #396 by @samuelcolvin
* Adds fields to the ``dir`` method for autocompletion in interactive sessions, #398 by @dgasmith
* support ``ForwardRef`` (and therefore ``from __future__ import annotations``) with dataclasses, #397 by @samuelcolvin

v0.20.0a1 (2019-02-13)
......................
* **breaking change** (maybe): more sophisticated argument parsing for validators, any subset of
  ``values``, ``config`` and ``field`` is now permitted, eg. ``(cls, value, field)``,
  however the variadic key word argument ("``**kwargs``") **must** be called ``kwargs``, #388 by @samuelcolvin
* **breaking change**: Adds ``skip_defaults`` argument to ``BaseModel.dict()`` to allow skipping of fields that
  were not explicitly set, signature of ``Model.construct()`` changed, #389 by @dgasmith
* add ``py.typed`` marker file for PEP-561 support, #391 by @je-l
* Fix ``extra`` behaviour for multiple inheritance/mix-ins, #394 by @YaraslauZhylko

v0.19.0 (2019-02-04)
....................
* Support ``Callable`` type hint, fix #279 by @proofit404
* Fix schema for fields with ``validator`` decorator, fix #375 by @tiangolo
* Add ``multiple_of`` constraint to ``ConstrainedDecimal``, ``ConstrainedFloat``, ``ConstrainedInt``
  and their related types ``condecimal``, ``confloat``, and ``conint`` #371, thanks @StephenBrown2
* Deprecated ``ignore_extra`` and ``allow_extra`` Config fields in favor of ``extra``, #352 by @liiight
* Add type annotations to all functions, test fully with mypy, #373 by @samuelcolvin
* fix for 'missing' error with ``validate_all`` or ``validate_always``, #381 by @samuelcolvin
* Change the second/millisecond watershed for date/datetime parsing to ``2e10``, #385 by @samuelcolvin

v0.18.2 (2019-01-22)
....................
* Fix to schema generation with ``Optional`` fields, fix #361 by @samuelcolvin

v0.18.1 (2019-01-17)
....................
* add ``ConstrainedBytes`` and ``conbytes`` types, #315 @Gr1N
* adding ``MANIFEST.in`` to include license in package ``.tar.gz``, #358 by @samuelcolvin

v0.18.0 (2019-01-13)
....................
* **breaking change**: don't call validators on keys of dictionaries, #254 by @samuelcolvin
* Fix validators with ``always=True`` when the default is ``None`` or the type is optional, also prevent
  ``whole`` validators being called for sub-fields, fix #132 by @samuelcolvin
* improve documentation for settings priority and allow it to be easily changed, #343 by @samuelcolvin
* fix ``ignore_extra=False`` and ``allow_population_by_alias=True``, fix #257 by @samuelcolvin
* **breaking change**: Set ``BaseConfig`` attributes ``min_anystr_length`` and ``max_anystr_length`` to
  ``None`` by default, fix #349 in #350 by @tiangolo
* add support for postponed annotations, #348 by @samuelcolvin

v0.17.0 (2018-12-27)
....................
* fix schema for ``timedelta`` as number, #325 by @tiangolo
* prevent validators being called repeatedly after inheritance, #327 by @samuelcolvin
* prevent duplicate validator check in ipython, fix #312 by @samuelcolvin
* add "Using Pydantic" section to docs, #323 by @tiangolo & #326 by @samuelcolvin
* fix schema generation for fields annotated as ``: dict``, ``: list``,
  ``: tuple`` and ``: set``, #330 & #335 by @nkonin
* add support for constrained strings as dict keys in schema, #332 by @tiangolo
* support for passing Config class in dataclasses decorator, #276 by @jarekkar
  (**breaking change**: this supersedes the ``validate_assignment`` argument with ``config``)
* support for nested dataclasses, #334 by @samuelcolvin
* better errors when getting an ``ImportError`` with ``PyObject``, #309 by @samuelcolvin
* rename ``get_validators`` to ``__get_validators__``, deprecation warning on use of old name, #338 by @samuelcolvin
* support ``ClassVar`` by excluding such attributes from fields, #184 by @samuelcolvin

v0.16.1 (2018-12-10)
....................
* fix ``create_model`` to correctly use the passed ``__config__``, #320 by @hugoduncan

v0.16.0 (2018-12-03)
....................
* **breaking change**: refactor schema generation to be compatible with JSON Schema and OpenAPI specs, #308 by @tiangolo
* add ``schema`` to ``schema`` module to generate top-level schemas from base models, #308 by @tiangolo
* add additional fields to ``Schema`` class to declare validation for ``str`` and numeric values, #311 by @tiangolo
* rename ``_schema`` to ``schema`` on fields, #318 by @samuelcolvin
* add ``case_insensitive`` option to ``BaseSettings`` ``Config``, #277 by @jasonkuhrt

v0.15.0 (2018-11-18)
....................
* move codebase to use black, #287 by @samuelcolvin
* fix alias use in settings, #286 by @jasonkuhrt and @samuelcolvin
* fix datetime parsing in ``parse_date``, #298 by @samuelcolvin
* allow dataclass inheritance, fix #293 by @samuelcolvin
* fix ``PyObject = None``, fix #305 by @samuelcolvin
* allow ``Pattern`` type, fix #303 by @samuelcolvin

v0.14.0 (2018-10-02)
....................
* dataclasses decorator, #269 by @Gaunt and @samuelcolvin

v0.13.1 (2018-09-21)
.....................
* fix issue where int_validator doesn't cast a ``bool`` to an ``int`` #264 by @nphyatt
* add deep copy support for ``BaseModel.copy()`` #249, @gangefors

v0.13.0 (2018-08-25)
.....................
* raise an exception if a field's name shadows an existing ``BaseModel`` attribute #242
* add ``UrlStr`` and ``urlstr`` types #236
* timedelta json encoding ISO8601 and total seconds, custom json encoders #247, by @cfkanesan and @samuelcolvin
* allow ``timedelta`` objects as values for properties of type ``timedelta`` (matches ``datetime`` etc. behavior) #247

v0.12.1 (2018-07-31)
....................
* fix schema generation for fields defined using ``typing.Any`` #237

v0.12.0 (2018-07-31)
....................
* add ``by_alias`` argument in ``.dict()`` and ``.json()`` model methods #205
* add Json type support #214
* support tuples #227
* major improvements and changes to schema #213

v0.11.2 (2018-07-05)
....................
* add ``NewType`` support #115
* fix ``list``, ``set`` & ``tuple`` validation #225
* separate out ``validate_model`` method, allow errors to be returned along with valid values #221

v0.11.1 (2018-07-02)
....................
* support Python 3.7 #216, thanks @layday
* Allow arbitrary types in model #209, thanks @oldPadavan

v0.11.0 (2018-06-28)
....................
* make ``list``, ``tuple`` and ``set`` types stricter #86
* **breaking change**: remove msgpack parsing #201
* add ``FilePath`` and ``DirectoryPath`` types #10
* model schema generation #190
* JSON serialisation of models and schemas #133

v0.10.0 (2018-06-11)
....................
* add ``Config.allow_population_by_alias`` #160, thanks @bendemaree
* **breaking change**: new errors format #179, thanks @Gr1N
* **breaking change**: removed ``Config.min_number_size`` and ``Config.max_number_size`` #183, thanks @Gr1N
* **breaking change**: correct behaviour of ``lt`` and ``gt`` arguments to ``conint`` etc. #188
  for the old behaviour use ``le`` and ``ge`` #194, thanks @jaheba
* added error context and ability to redefine error message templates using ``Config.error_msg_templates`` #183,
  thanks @Gr1N
* fix typo in validator exception #150
* copy defaults to model values, so different models don't share objects #154

v0.9.1 (2018-05-10)
...................
* allow custom ``get_field_config`` on config classes #159
* add ``UUID1``, ``UUID3``, ``UUID4`` and ``UUID5`` types #167, thanks @Gr1N
* modify some inconsistent docstrings and annotations #173, thanks @YannLuo
* fix type annotations for exotic types #171, thanks @Gr1N
* re-use type validators in exotic types #171
* scheduled monthly requirements updates #168
* add ``Decimal``, ``ConstrainedDecimal`` and ``condecimal`` types #170, thanks @Gr1N

v0.9.0 (2018-04-28)
...................
* tweak email-validator import error message #145
* fix parse error of ``parse_date()`` and ``parse_datetime()`` when input is 0 #144, thanks @YannLuo
* add ``Config.anystr_strip_whitespace`` and ``strip_whitespace`` kwarg to ``constr``,
  by default values is ``False`` #163, thanks @Gr1N
* add ``ConstrainedFloat``, ``confloat``, ``PositiveFloat`` and ``NegativeFloat`` types #166, thanks @Gr1N

v0.8.0 (2018-03-25)
...................
* fix type annotation for ``inherit_config`` #139
* **breaking change**: check for invalid field names in validators #140
* validate attributes of parent models #141
* **breaking change**: email validation now uses
  `email-validator <https://github.com/JoshData/python-email-validator>`_ #142

v0.7.1 (2018-02-07)
...................
* fix bug with ``create_model`` modifying the base class

v0.7.0 (2018-02-06)
...................
* added compatibility with abstract base classes (ABCs) #123
* add ``create_model`` method #113 #125
* **breaking change**: rename ``.config`` to ``.__config__`` on a model
* **breaking change**: remove deprecated ``.values()`` on a model, use ``.dict()`` instead
* remove use of ``OrderedDict`` and use simple dict #126
* add ``Config.use_enum_values`` #127
* add wildcard validators of the form ``@validate('*')`` #128

v0.6.4 (2018-02-01)
...................
* allow python date and times objects #122

v0.6.3 (2017-11-26)
...................
* fix direct install without ``README.rst`` present

v0.6.2 (2017-11-13)
...................
* errors for invalid validator use
* safer check for complex models in ``Settings``

v0.6.1 (2017-11-08)
...................
* prevent duplicate validators, #101
* add ``always`` kwarg to validators, #102

v0.6.0 (2017-11-07)
...................
* assignment validation #94, thanks petroswork!
* JSON in environment variables for complex types, #96
* add ``validator`` decorators for complex validation, #97
* depreciate ``values(...)`` and replace with ``.dict(...)``, #99

v0.5.0 (2017-10-23)
...................
* add ``UUID`` validation #89
* remove ``index`` and ``track`` from error object (json) if they're null #90
* improve the error text when a list is provided rather than a dict #90
* add benchmarks table to docs #91

v0.4.0 (2017-07-08)
...................
* show length in string validation error
* fix aliases in config during inheritance #55
* simplify error display
* use unicode ellipsis in ``truncate``
* add ``parse_obj``, ``parse_raw`` and ``parse_file`` helper functions #58
* switch annotation only fields to come first in fields list not last

v0.3.0 (2017-06-21)
...................
* immutable models via ``config.allow_mutation = False``, associated cleanup and performance improvement #44
* immutable helper methods ``construct()`` and ``copy()`` #53
* allow pickling of models #53
* ``setattr`` is removed as ``__setattr__`` is now intelligent #44
* ``raise_exception`` removed, Models now always raise exceptions #44
* instance method validators removed
* django-restful-framework benchmarks added #47
* fix inheritance bug #49
* make str type stricter so list, dict etc are not coerced to strings. #52
* add ``StrictStr`` which only always strings as input #52

v0.2.1 (2017-06-07)
...................
* pypi and travis together messed up the deploy of ``v0.2`` this should fix it

v0.2.0 (2017-06-07)
...................
* **breaking change**: ``values()`` on a model is now a method not a property,
  takes ``include`` and ``exclude`` arguments
* allow annotation only fields to support mypy
* add pretty ``to_string(pretty=True)`` method for models

v0.1.0 (2017-06-03)
...................
* add docs
* add history<|MERGE_RESOLUTION|>--- conflicted
+++ resolved
@@ -3,18 +3,11 @@
 History
 -------
 
-<<<<<<< HEAD
 v0.32 (unreleased)
 ..................
+* add model name to ``ValidationError`` error message, #676 by @dmontagu
 * **breaking change**: remove ``__getattr__`` and rename ``__values__`` to ``__dict__`` on ``BaseModel``,
   deprecation warning on use ``__values__`` attr, attributes access speed increased up to 14 times, #712 by @MrMrRobat
-
-=======
-
-v0.32 (unreleased)
-..................
-* add model name to ``ValidationError`` error message, #676 by @dmontagu
->>>>>>> 49178a36
 
 v0.31.1 (2019-07-31)
 ....................
